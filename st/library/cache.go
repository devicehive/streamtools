--- conflicted
+++ resolved
@@ -12,22 +12,13 @@
 // specify those channels we're going to use to communicate with streamtools
 type Cache struct {
 	blocks.Block
-<<<<<<< HEAD
-	queryrule   chan chan interface{}
 	querylookup chan blocks.Query
-	inrule      chan interface{}
-	in          chan interface{}
-	lookup      chan interface{}
-	out         chan interface{}
-	quit        chan interface{}
-=======
-	queryrule chan blocks.MsgChan
-	inrule    blocks.MsgChan
-	in        blocks.MsgChan
-	lookup    blocks.MsgChan
-	out       blocks.MsgChan
-	quit      blocks.MsgChan
->>>>>>> 1c3defd8
+	queryrule   chan blocks.MsgChan
+	inrule      blocks.MsgChan
+	in          blocks.MsgChan
+	lookup      blocks.MsgChan
+	out         blocks.MsgChan
+	quit        blocks.MsgChan
 }
 
 // we need to build a simple factory so that streamtools can make new blocks of this kind
