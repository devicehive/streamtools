--- conflicted
+++ resolved
@@ -10,18 +10,6 @@
 func newBlock(id, kind string) (blocks.BlockInterface, blocks.BlockChans) {
 
 	library := map[string]func() blocks.BlockInterface{
-<<<<<<< HEAD
-		"count":   NewCount,
-		"toFile":  NewToFile,
-		"fromNSQ": NewFromNSQ,
-		"toNSQ":   NewToNSQ,
-		"fromSQS": NewFromSQS,
-		"ticker":  NewTicker,
-		"sync":    NewSync,
-		"filter":  NewFilter,
-		"mask":    NewMask,
-		"getHTTP": NewGetHTTP,
-=======
 		"count":          NewCount,
 		"toFile":         NewToFile,
 		"fromNSQ":        NewFromNSQ,
@@ -31,7 +19,8 @@
 		"filter":         NewFilter,
 		"mask":           NewMask,
 		"fromHTTPStream": NewFromHTTPStream,
->>>>>>> 4778844c
+		"getHTTP":        NewGetHTTP,
+		"sync":           NewSync,
 	}
 
 	chans := blocks.BlockChans{
@@ -229,37 +218,52 @@
 	}
 }
 
-<<<<<<< HEAD
 func TestGetHTTP(t *testing.T) {
 	log.Println("testing GetHTTP")
 	b, c := newBlock("testingGetHTTP", "getHTTP")
-=======
+	go blocks.BlockRoutine(b)
+	outChan := make(chan *blocks.Msg)
+	c.AddChan <- &blocks.AddChanMsg{
+		Route:   "out",
+		Channel: outChan,
+	}
+	time.AfterFunc(time.Duration(5)*time.Second, func() {
+		c.QuitChan <- true
+	})
+	for {
+		select {
+		case err := <-c.ErrChan:
+			if err != nil {
+				t.Errorf(err.Error())
+			} else {
+				return
+			}
+		case <-outChan:
+		}
+	}
+}
+
 func TestFromHTTPStream(t *testing.T) {
 	log.Println("testing FromHTTPStream")
 	b, c := newBlock("testingFromHTTPStream", "fromHTTPStream")
->>>>>>> 4778844c
-	go blocks.BlockRoutine(b)
-	outChan := make(chan *blocks.Msg)
-	c.AddChan <- &blocks.AddChanMsg{
-		Route:   "out",
-		Channel: outChan,
-	}
-	time.AfterFunc(time.Duration(5)*time.Second, func() {
-		c.QuitChan <- true
-	})
-	for {
-		select {
-		case err := <-c.ErrChan:
-			if err != nil {
-				t.Errorf(err.Error())
-			} else {
-				return
-			}
-		case <-outChan:
-		}
-	}
-<<<<<<< HEAD
-
-=======
->>>>>>> 4778844c
+	go blocks.BlockRoutine(b)
+	outChan := make(chan *blocks.Msg)
+	c.AddChan <- &blocks.AddChanMsg{
+		Route:   "out",
+		Channel: outChan,
+	}
+	time.AfterFunc(time.Duration(5)*time.Second, func() {
+		c.QuitChan <- true
+	})
+	for {
+		select {
+		case err := <-c.ErrChan:
+			if err != nil {
+				t.Errorf(err.Error())
+			} else {
+				return
+			}
+		case <-outChan:
+		}
+	}
 }