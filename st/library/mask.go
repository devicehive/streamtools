--- conflicted
+++ resolved
@@ -2,7 +2,6 @@
 
 import (
 	"github.com/nytlabs/streamtools/st/blocks" // blocks
-	"github.com/nytlabs/streamtools/st/util"
 )
 
 // specify those channels we're going to use to communicate with streamtools
@@ -73,19 +72,6 @@
 	for {
 		select {
 		case ruleI := <-b.inrule:
-<<<<<<< HEAD
-			mask, err := util.ParseString(ruleI, "Mask")
-			if err != nil {
-				b.Error(err)
-				continue
-			}
-
-			b.mask = mask
-
-		case c := <-b.queryrule:
-			c <- map[string]interface{}{
-				"Mask": b.mask.(string),
-=======
 			rule := ruleI.(map[string]interface{})
 			if tmp, ok := rule["Mask"].(map[string]interface{}); ok {
 				mask = tmp
@@ -93,7 +79,6 @@
 		case c := <-b.queryrule:
 			c <- map[string]interface{}{
 				"Mask": mask,
->>>>>>> e397e041
 			}
 		case msg := <-b.in:
 			msgMap, msgOk := msg.(map[string]interface{})
