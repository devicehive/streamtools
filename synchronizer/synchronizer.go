--- conflicted
+++ resolved
@@ -14,7 +14,6 @@
 )
 
 var (
-<<<<<<< HEAD
     // for input
     topic            = flag.String("topic", "", "nsq topic")
     channel          = flag.String("channel", "", "nsq topic")
@@ -33,20 +32,8 @@
     jsonErr         int
     emitError       int
     emitCount       int
-=======
-	// for input
-	topic            = flag.String("topic", "", "nsq topic")
-	channel          = flag.String("channel", "", "nsq topic")
-	maxInFlight      = flag.Int("max-in-flight", 10, "max number of messages to allow in flight")
-	lookupdHTTPAddrs = flag.String("lookupd-http-address", "127.0.0.1:4161", "lookupd HTTP address")
-	// for output
-	outNsqTCPAddrs = flag.String("out-nsqd-tcp-address", "127.0.0.1:4151", "out nsqd TCP address")
-	outTopic       = flag.String("out-topic", "", "nsq topic")
-	outChannel     = flag.String("out-channel", "", "nsq channel")
-
-	lag_time = flag.Int("lag", 10, "lag before emitting in seconds")
-	timeKey  = flag.String("key", "", "key that holds time")
->>>>>>> eadde1bc
+    nextPopTime     time.Time
+    firingTimeDiff  time.Duration
 )
 
 type WriteMessage struct {
@@ -55,90 +42,7 @@
 	responseChan chan bool
 }
 
-func store(inChan chan WriteMessage, outChan chan []byte, pq *PriorityQueue, lag time.Duration) {
-
-	var sleepTimer *time.Timer
-
-	for {
-		select {
-		case <-sleepTimer.C:
-			outMsg := heap.Pop(pq).(*PQMessage)
-			outChan <- outMsg.val
-
-		case msg := <-inChan:
-			qMsg := &PQMessage{
-				val: msg.val,
-				t:   msg.t,
-			}
-			head_msg := pq.Peek().(*PQMessage)
-			if head_msg == nil {
-				// if we don't have anything on the pqueue
-				// then stick this one on the queue
-				heap.Push(pq, qMsg)
-				// and start a timer
-				emit_time := msg.t.Add(lag)
-				duration := emit_time.Sub(time.Now())
-				sleepTimer = time.NewTimer(duration)
-			} else {
-				// if there are things on the pqueue
-				// check to see if we need to push onto the front of the queue
-				if head_msg.t.After(msg.t) {
-					// reset the timer
-					emit_time := msg.t.Add(lag)
-					duration := emit_time.Sub(time.Now())
-					was_active := sleepTimer.Reset(duration)
-					if was_active {
-						// if we're not too late, push the msg onto the pqueue
-						heap.Push(pq, qMsg)
-					} else {
-						log.Fatal("we're too late!")
-					}
-				} else {
-					heap.Push(pq, qMsg)
-				}
-			}
-		}
-	}
-}
-
-func emitter(tcpAddr string, topic string, out chan []byte) {
-	outCount := 0
-
-	client := &http.Client{}
-
-	for {
-		select {
-		case msg := <-out:
-			outCount++
-			if outCount%250 == 0 {
-				log.Println("OUT: " + strconv.Itoa(outCount))
-			}
-			test := bytes.NewReader(msg)
-			resp, err := client.Post("http://"+tcpAddr+"/put?topic="+topic, "data/multi-part", test)
-			if err != nil {
-				log.Println(err.Error())
-			}
-			body, err := ioutil.ReadAll(resp.Body)
-
-			if string(body) != "OK" {
-				log.Println(body)
-			}
-
-			resp.Body.Close()
-		}
-	}
-}
-
-<<<<<<< HEAD
-// update modifies the priority and value of an Item in the queue.
-func (pq *PriorityQueue) update(item *PQMessage, val []byte, time time.Time) {
-    heap.Remove(pq, item.index)
-    item.val = val
-    item.t = time
-    heap.Push(pq, item)
-}
-
-func store(writeChan chan WriteMessage, out chan []byte, pq *PriorityQueue, lag time.Duration) {
+/*func store(writeChan chan WriteMessage, out chan []byte, pq *PriorityQueue, lag time.Duration) {
 
     var emit_time time.Time
     nextMsg := &PQMessage{
@@ -151,10 +55,12 @@
         log.Println("...")
     })
 
+    const layout = "2006-01-02 15:04:05 -0700"
+
     for {
         select {
             case inMsg := <-writeChan:
-
+                
                 outMsg := &PQMessage{
                     val:          inMsg.val,
                     t:            inMsg.t,
@@ -165,37 +71,98 @@
 
                 if outDur > time.Duration(0 * time.Second) {
                     heap.Push(pq, outMsg) 
+
                     if outMsg.t.Before(nextMsg.t) {
                         heap.Push(pq, nextMsg)
                         nextMsg = heap.Pop(pq).(*PQMessage)
                         emit_time = nextMsg.t.Add(lag)
+                        nextPopTime = emit_time
                         duration := emit_time.Sub(time.Now()) 
 
                         emitter.Stop()
+
                         emitter = time.AfterFunc(duration, func() {
+                            out<-nextMsg.val
                             lastStoreDiff = nextMsg.t.Sub( time.Now() )
-                            out<-nextMsg.val
                             getNext<- true
                         })
                     } 
                 } else {
-                    lateMsgCount ++
+                    lateMsgCount++
                 }
 
             case <-getNext:
                 if pq.Len() > 0 {
                     nextMsg = heap.Pop(pq).(*PQMessage) 
                     emit_time = nextMsg.t.Add(lag)
+                    nextPopTime = emit_time
                     duration := emit_time.Sub(time.Now()) 
+
                     emitter = time.AfterFunc(duration, func() {
+                        out<-nextMsg.val
                         lastStoreDiff = nextMsg.t.Sub( time.Now() )
-                        out<-nextMsg.val
                         getNext<- true
                     })
                 }
         }
     }
-}
+}*/
+
+func store(inChan chan WriteMessage, outChan chan []byte, pq *PriorityQueue, lag time.Duration) {
+
+    sleepTimer := time.NewTimer(time.Duration(0))
+    var outMsg interface{}
+    outMsg = nil
+
+    for {
+        select {
+        case <-sleepTimer.C:
+            if outMsg != nil {
+                outChan <- outMsg.(*PQMessage).val
+                lastStoreDiff = outMsg.(*PQMessage).t.Sub( time.Now() )
+            }
+
+            if pq.Len() > 0 {
+                outMsg = heap.Pop(pq).(*PQMessage)
+                emit_time := outMsg.(*PQMessage).t.Add(lag)
+                nextPopTime = emit_time
+                duration := emit_time.Sub(time.Now())
+                sleepTimer.Reset(duration)
+            } else {
+                outMsg = nil
+            }
+
+        case msg := <-inChan:
+            qMsg := &PQMessage{
+                val: msg.val,
+                t:   msg.t,
+            }
+
+            outTime := qMsg.t.Add(lag)
+            outDur := outTime.Sub(time.Now()) 
+
+            if outDur > time.Duration(0 * time.Second) {
+
+                if outMsg == nil || qMsg.t.Before(outMsg.(*PQMessage).t) {
+                    emit_time := qMsg.t.Add(lag)
+                    nextPopTime = emit_time
+                    duration := emit_time.Sub(time.Now())
+                    sleepTimer.Reset(duration)
+                    if outMsg != nil{
+                        heap.Push(pq, outMsg)
+                    }
+                    outMsg = qMsg
+                } else {
+                    heap.Push(pq, qMsg)
+                }
+
+            } else {
+                lateMsgCount ++ 
+            }
+        }
+    }
+}
+
 
 func emitter(tcpAddr string, topic string, out chan []byte){
 
@@ -209,7 +176,7 @@
             resp, err := client.Post("http://" + tcpAddr + "/put?topic=" + topic,"data/multi-part", msgReader)
 
             if err != nil {
-                log.Println(err.Error())
+                log.Fatalf(err.Error())
             }
 
             body, err := ioutil.ReadAll(resp.Body)
@@ -230,11 +197,6 @@
 type SyncHandler struct{
     msgChan chan *nsq.Message
     timeKey string
-=======
-type SyncHandler struct {
-	writeChan chan WriteMessage
-	timeKey   string
->>>>>>> eadde1bc
 }
 
 func (self *SyncHandler) HandleMessage(m *nsq.Message) error {
@@ -242,7 +204,6 @@
     return nil
 }
 
-<<<<<<< HEAD
 func HandleJSON(msgChan chan *nsq.Message, storeChan chan WriteMessage, timeKey string){
     for{
         select{
@@ -271,48 +232,12 @@
             storeChan <- msg
         }
     }
-=======
-	blob, err := simplejson.NewJson(m.Body)
-
-	if err != nil {
-		log.Println(err.Error())
-		return nil
-	}
-
-	msg_time, err := blob.Get(self.timeKey).Int64()
-
-	if err != nil {
-		log.Println(err.Error())
-		return nil
-	}
-
-	// milliseconds
-	t := time.Unix(0, msg_time*1000*1000)
-	mblob, err := blob.MarshalJSON()
-
-	if err != nil {
-		log.Println(err.Error())
-		return nil
-	}
-
-	responseChan := make(chan bool)
-
-	msg := WriteMessage{
-		t:            t,
-		val:          mblob,
-		responseChan: responseChan,
-	}
-
-	self.writeChan <- msg
-
-	return nil
->>>>>>> eadde1bc
 }
 
 func main() {
-
-<<<<<<< HEAD
-    flag.Parse()
+    const layout = "Jan 2, 2006 at 3:04pm (MST)"
+
+	flag.Parse()
 
     wc := make(chan *nsq.Message, 500000) // SyncHandler to HandleJSON
     sc := make(chan WriteMessage)         // HandleJSON to Store
@@ -329,7 +254,7 @@
     r, _ := nsq.NewReader(*topic, *channel)
     r.SetMaxInFlight(*maxInFlight)
 
-    for i := 0; i < 500; i++ {
+    for i := 0; i < 5; i++ {
         sh := SyncHandler{
             msgChan: wc,
             timeKey: *timeKey,
@@ -348,47 +273,15 @@
             log.Println("JSON error:         " + strconv.Itoa(jsonErr))
             log.Println("priority queue len: " + strconv.Itoa(pq.Len()))
             log.Println("store precision:    " + lastStoreDiff.String())
+            log.Println("firing time diff:   " + firingTimeDiff.String() )
             log.Println("late messages:      " + strconv.Itoa(lateMsgCount))
             log.Println("emit errors:        " + strconv.Itoa(emitError))
             log.Println("emit count:         " + strconv.Itoa(emitCount))
-
-            time.Sleep(500 * time.Millisecond)
+            log.Println("next emit time:     " + nextPopTime.Format(layout))
+            time.Sleep(100 * time.Millisecond)
         }
     }()
 
     <-r.ExitChan
-=======
-	flag.Parse()
-
-	stop := make(chan bool)
-	wc := make(chan WriteMessage, 500000)
-	oc := make(chan []byte)
-	pq := &PriorityQueue{}
-	heap.Init(pq)
-
-	lag := time.Duration(time.Duration(*lag_time) * time.Second)
-
-	go store(wc, oc, pq, lag)
-	go emitter(*outNsqTCPAddrs, *outTopic, oc)
-
-	for j := 0; j < 10; j++ {
-		go func() {
-			r, _ := nsq.NewReader(*topic, *channel)
-			r.SetMaxInFlight(*maxInFlight)
-
-			for i := 0; i < 5; i++ {
-				sh := SyncHandler{
-					writeChan: wc,
-					timeKey:   *timeKey,
-				}
-				r.AddHandler(&sh)
-			}
-
-			_ = r.ConnectToLookupd(*lookupdHTTPAddrs)
-		}()
-	}
-
-	<-stop
->>>>>>> eadde1bc
 
 }